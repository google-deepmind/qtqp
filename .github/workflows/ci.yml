name: CI

on:
  push:
    branches: [ main, master ]
    tags: [ 'v*' ]
  pull_request:
  workflow_dispatch:

jobs:
  test:
    name: Test (${{ matrix.os }} / py${{ matrix.python-version }})
    runs-on: ${{ matrix.os }}
    strategy:
      fail-fast: false
      matrix:
        os: [ubuntu-latest, macos-latest, windows-latest]
        python-version: ["3.10", "3.11", "3.12", "3.13"]

    steps:
      - uses: actions/checkout@v5

      - uses: actions/setup-python@v6
        with:
          python-version: ${{ matrix.python-version }}
          cache: pip

      - name: Set up conda
        uses: conda-incubator/setup-miniconda@v3
        with:
          activate-environment: test-env
          python-version: ${{ matrix.python-version }}
          auto-update-conda: true
          channels: conda-forge
          channel-priority: strict

      # MKL Pardiso not available on MacOS and failing on Windows.
      - name: Install MKL Pardiso (Ubuntu only)
        if: matrix.os == 'ubuntu-latest'
        shell: bash -l {0}
        run: conda install -y -c conda-forge pydiso

      - name: Install dependencies
        shell: bash -l {0}
        run: |
          conda install -y -c conda-forge scikit-sparse
<<<<<<< HEAD
          conda install -y -c conda-forge eigenpy
          conda install -y -c conda-forge python-mumps
=======
          conda install -y -c conda-forge nanoeigenpy
>>>>>>> 2fa4a1f1
          python -m pip install -U pip
          python -m pip install qdldl pytest
          python -m pip install -e .[test] || python -m pip install -e .

      - name: Run tests
        shell: bash -l {0}
        run: |
          pytest -q
          # Run one test verbose to see logging.
          pytest -s tests/test_qtqp.py::test_solve[LinearSolver.SCIPY-seed0-True]

  build-and-publish:
    if: startsWith(github.ref, 'refs/tags/')
    needs: [test]
    name: Build & Publish to PyPI
    runs-on: ubuntu-latest
    permissions:
      id-token: write
      contents: read
    steps:
      - uses: actions/checkout@v5
      - uses: actions/setup-python@v6
        with:
          python-version: "3.11"
          cache: pip

      - name: Build sdist and wheel
        run: |
          python -m pip install -U pip build
          python -m build

      - name: Upload build artifacts
        uses: actions/upload-artifact@v5
        with:
          name: dist
          path: dist/*

      - name: Publish to PyPI (Trusted Publishing)
        uses: pypa/gh-action-pypi-publish@release/v1
        with:
          print-hash: true
          # repository-url: https://test.pypi.org/legacy/
          # skip-existing: true
<|MERGE_RESOLUTION|>--- conflicted
+++ resolved
@@ -44,12 +44,8 @@
         shell: bash -l {0}
         run: |
           conda install -y -c conda-forge scikit-sparse
-<<<<<<< HEAD
-          conda install -y -c conda-forge eigenpy
-          conda install -y -c conda-forge python-mumps
-=======
+          conda install -y -c conda-forge petsc4py
           conda install -y -c conda-forge nanoeigenpy
->>>>>>> 2fa4a1f1
           python -m pip install -U pip
           python -m pip install qdldl pytest
           python -m pip install -e .[test] || python -m pip install -e .
